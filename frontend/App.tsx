--- conflicted
+++ resolved
@@ -1,20 +1,18 @@
 import React, { useState, useEffect } from 'react';
 import { StatusBar } from 'expo-status-bar';
 import { StyleSheet, Text, View, ScrollView, SafeAreaView, TouchableOpacity } from 'react-native';
+
 import LoginPage from './components/LoginPage';
-<<<<<<< HEAD
-import WorkoutTrackerPage from './components/WorkoutTrackerPage';
-
-export default function App() {
-  const [currentPage, setCurrentPage] = useState<'home' | 'login' | 'workout'>('home');
-=======
 import RegisterPage from './components/RegisterPage';
 import Dashboard from './components/Dashboard';
 import MacroTracker from './components/MacroTracker';
+import WorkoutTrackerPage from './components/WorkoutTrackerPage';
 import { AuthService, User } from './services/authService';
 
 export default function App() {
-  const [currentPage, setCurrentPage] = useState<'home' | 'login' | 'register' | 'dashboard' | 'macro'>('home');
+  type Page = 'home' | 'login' | 'register' | 'dashboard' | 'macro' | 'workout';
+
+  const [currentPage, setCurrentPage] = useState<Page>('home');
   const [currentUser, setCurrentUser] = useState<User | null>(null);
   const [isLoading, setIsLoading] = useState(true);
 
@@ -29,23 +27,22 @@
         setCurrentUser(user);
         setCurrentPage('dashboard');
       }
-    } catch (error) {
-      console.error('Error checking auth status:', error);
+    } catch (e) {
+      console.error('Error checking auth status:', e);
     } finally {
       setIsLoading(false);
     }
   };
->>>>>>> 3f097380
-
+
+  // Navigation helpers
   const showLoginPage = () => setCurrentPage('login');
   const showRegisterPage = () => setCurrentPage('register');
   const showHomePage = () => setCurrentPage('home');
-<<<<<<< HEAD
-  const showWorkoutPage = () => setCurrentPage('workout');
-=======
   const showDashboard = () => setCurrentPage('dashboard');
   const showMacroTracker = () => setCurrentPage('macro');
-
+  const showWorkoutPage = () => setCurrentPage('workout');
+
+  // Auth handlers
   const handleLoginSuccess = (user: User) => {
     setCurrentUser(user);
     setCurrentPage('dashboard');
@@ -61,6 +58,7 @@
     setCurrentPage('home');
   };
 
+  // Loading gate
   if (isLoading) {
     return (
       <SafeAreaView style={styles.container}>
@@ -70,18 +68,34 @@
       </SafeAreaView>
     );
   }
->>>>>>> 3f097380
-
+
+  // Route rendering
   if (currentPage === 'login') {
-    return <LoginPage onBackToHome={showHomePage} onLoginSuccess={handleLoginSuccess} onShowRegister={showRegisterPage} />;
+    return (
+      <LoginPage
+        onBackToHome={showHomePage}
+        onLoginSuccess={handleLoginSuccess}
+        onShowRegister={showRegisterPage}
+      />
+    );
   }
 
   if (currentPage === 'register') {
-    return <RegisterPage onBackToLogin={showLoginPage} onRegisterSuccess={handleRegisterSuccess} />;
+    return (
+      <RegisterPage
+        onBackToLogin={showLoginPage}
+        onRegisterSuccess={handleRegisterSuccess}
+      />
+    );
   }
 
   if (currentPage === 'dashboard') {
-    return <Dashboard onLogout={handleLogout} onShowMacroTracker={showMacroTracker} />;
+    return (
+      <Dashboard
+        onLogout={handleLogout}
+        onShowMacroTracker={showMacroTracker}
+      />
+    );
   }
 
   if (currentPage === 'macro') {
@@ -92,6 +106,7 @@
     return <WorkoutTrackerPage onBack={showHomePage} />;
   }
 
+  // Home / Landing
   return (
     <SafeAreaView style={styles.container}>
       <StatusBar style="dark" />
@@ -106,7 +121,7 @@
         <View style={styles.hero}>
           <Text style={styles.heroTitle}>Track. Analyze. Achieve.</Text>
           <Text style={styles.heroSubtitle}>
-            Transform your fitness journey with intelligent meal tracking, 
+            Transform your fitness journey with intelligent meal tracking,
             workout analysis, and personalized goal setting powered by AI.
           </Text>
         </View>
@@ -116,11 +131,10 @@
           <Text style={styles.sectionTitle}>About Celery</Text>
           <View style={styles.aboutContent}>
             <Text style={styles.aboutText}>
-              Celery is a comprehensive fitness and nutrition tracking application 
-              that combines the power of artificial intelligence with intuitive design 
-              to help you achieve your health goals.
+              Celery is a comprehensive fitness and nutrition tracking application
+              that combines AI with intuitive design to help you achieve your goals.
             </Text>
-            
+
             <View style={styles.featuresList}>
               <TouchableOpacity style={styles.featureItem} onPress={showMacroTracker}>
                 <Text style={styles.featureIcon}>📱</Text>
@@ -136,7 +150,7 @@
               </View>
               <View style={styles.featureItem}>
                 <Text style={styles.featureIcon}>🤖</Text>
-                <Text style={styles.featureText}>AI-Powered Insights</Text>
+                <Text style={styles.featureText}>AI Insights</Text>
               </View>
             </View>
           </View>
@@ -146,7 +160,7 @@
         <View style={styles.ctaSection}>
           <Text style={styles.ctaTitle}>Ready to Start Your Journey?</Text>
           <Text style={styles.ctaSubtitle}>
-            Join thousands of users who are already transforming their fitness with Celery.
+            Join thousands already transforming their fitness with Celery.
           </Text>
           <View style={styles.ctaButtonRow}>
             <TouchableOpacity style={[styles.ctaButton, styles.primaryButton]} onPress={showLoginPage}>
@@ -245,7 +259,7 @@
     flexDirection: 'row',
     flexWrap: 'wrap',
     justifyContent: 'center',
-    gap: 20,
+    gap: 20, // If RN version is old, replace with margins on children
   },
   featureItem: {
     alignItems: 'center',
@@ -254,10 +268,7 @@
     backgroundColor: '#FFFFFF',
     borderRadius: 12,
     shadowColor: '#000',
-    shadowOffset: {
-      width: 0,
-      height: 2,
-    },
+    shadowOffset: { width: 0, height: 2 },
     shadowOpacity: 0.1,
     shadowRadius: 4,
     elevation: 3,
@@ -294,7 +305,7 @@
   },
   ctaButtonRow: {
     flexDirection: 'column',
-    gap: 12,
+    gap: 12, // If RN version is old, replace with marginTop on buttons
     width: '100%',
   },
   ctaButton: {
@@ -303,10 +314,7 @@
     paddingHorizontal: 32,
     alignItems: 'center',
     shadowColor: '#000',
-    shadowOffset: {
-      width: 0,
-      height: 2,
-    },
+    shadowOffset: { width: 0, height: 2 },
     shadowOpacity: 0.1,
     shadowRadius: 4,
     elevation: 3,
