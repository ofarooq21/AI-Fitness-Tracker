import React, { useState, useEffect } from 'react';
import { StatusBar } from 'expo-status-bar';
import { StyleSheet, Text, View, ScrollView, SafeAreaView, TouchableOpacity } from 'react-native';

import LoginPage from './components/LoginPage';
import RegisterPage from './components/RegisterPage';
import Dashboard from './components/Dashboard';
import MacroTracker from './components/MacroTracker';
import WorkoutTracker from './components/WorkoutTracker';
import { AuthService, User } from './services/authService';

export default function App() {
  type Page = 'home' | 'login' | 'register' | 'dashboard' | 'macro' | 'workout';

  const [currentPage, setCurrentPage] = useState<Page>('home');
  const [currentUser, setCurrentUser] = useState<User | null>(null);
  const [isLoading, setIsLoading] = useState(true);

  useEffect(() => {
    checkAuthStatus();
  }, []);

  const checkAuthStatus = async () => {
    try {
      const user = await AuthService.getCurrentUser();
      if (user) {
        setCurrentUser(user);
        setCurrentPage('dashboard');
      }
    } catch (e) {
      console.error('Error checking auth status:', e);
    } finally {
      setIsLoading(false);
    }
  };

  // Navigation helpers
  const showLoginPage = () => setCurrentPage('login');
  const showRegisterPage = () => setCurrentPage('register');
  const showHomePage = () => setCurrentPage('home');
  const showDashboard = () => setCurrentPage('dashboard');
  const showMacroTracker = () => setCurrentPage('macro');
  const showWorkoutPage = () => setCurrentPage('workout');

  // Auth handlers
  const handleLoginSuccess = (user: User) => {
    setCurrentUser(user);
    setCurrentPage('dashboard');
  };

  const handleRegisterSuccess = (user: User) => {
    setCurrentUser(user);
    setCurrentPage('dashboard');
  };

  const handleLogout = () => {
    setCurrentUser(null);
    setCurrentPage('home');
  };

  // Loading gate
  if (isLoading) {
    return (
      <SafeAreaView style={styles.container}>
        <View style={styles.loadingContainer}>
          <Text style={styles.loadingText}>Loading Celery...</Text>
        </View>
      </SafeAreaView>
    );
  }

  // Route rendering
  if (currentPage === 'login') {
    return (
      <LoginPage
        onBackToHome={showHomePage}
        onLoginSuccess={handleLoginSuccess}
        onShowRegister={showRegisterPage}
      />
    );
  }

  if (currentPage === 'register') {
    return (
      <RegisterPage
        onBackToLogin={showLoginPage}
        onRegisterSuccess={handleRegisterSuccess}
      />
    );
  }

  if (currentPage === 'dashboard') {
    return (
      <Dashboard
        onLogout={handleLogout}
        onShowMacroTracker={showMacroTracker}
        onShowWorkoutTracker={showWorkoutPage}
      />
    );
  }

  if (currentPage === 'macro') {
    const goBackTo = currentUser ? showDashboard : showHomePage;
    return <MacroTracker onBackToHome={goBackTo} />;
  }

  if (currentPage === 'workout') {
    const goBackTo = currentUser ? showDashboard : showHomePage;
    return <WorkoutTracker onBackToHome={goBackTo} />;
  }

  // Home / Landing
  return (
    <SafeAreaView style={styles.container}>
      <StatusBar style="dark" />
      <ScrollView contentContainerStyle={styles.scrollContent}>
        {/* Header Section */}
        <View style={styles.header}>
          <Text style={styles.logo}>🥬 Celery</Text>
          <Text style={styles.tagline}>Your AI-Powered Fitness Companion</Text>
        </View>

        {/* Hero Section */}
        <View style={styles.hero}>
          <Text style={styles.heroTitle}>Track. Analyze. Achieve.</Text>
          <Text style={styles.heroSubtitle}>
            Transform your fitness journey with intelligent meal tracking,
            workout analysis, and personalized goal setting powered by AI.
          </Text>
        </View>

        {/* About Section */}
        <View style={styles.aboutSection}>
          <Text style={styles.sectionTitle}>About Celery</Text>
          <View style={styles.aboutContent}>
            <Text style={styles.aboutText}>
              Celery is a comprehensive fitness and nutrition tracking application
              that combines AI with intuitive design to help you achieve your goals.
            </Text>

            <View style={styles.featuresList}>
              <TouchableOpacity style={styles.featureItem} onPress={showMacroTracker}>
                <Text style={styles.featureIcon}>📱</Text>
                <Text style={styles.featureText}>Macro Tracker</Text>
              </TouchableOpacity>
              <TouchableOpacity style={styles.featureItem} onPress={showWorkoutPage}>
                <Text style={styles.featureIcon}>🏋️</Text>
<<<<<<< HEAD
                <Text style={styles.featureText}>Workout Analysis</Text>
=======
                <Text style={styles.featureText}>Workout Tracker</Text>
>>>>>>> b270c592
              </TouchableOpacity>
              <View style={styles.featureItem}>
                <Text style={styles.featureIcon}>🎯</Text>
                <Text style={styles.featureText}>Goal Management</Text>
              </View>
              <View style={styles.featureItem}>
                <Text style={styles.featureIcon}>🤖</Text>
                <Text style={styles.featureText}>AI Insights</Text>
              </View>
            </View>
          </View>
        </View>

        {/* CTA Section */}
        <View style={styles.ctaSection}>
          <Text style={styles.ctaTitle}>Ready to Start Your Journey?</Text>
          <Text style={styles.ctaSubtitle}>
            Join thousands already transforming their fitness with Celery.
          </Text>
          <View style={styles.ctaButtonRow}>
            <TouchableOpacity style={[styles.ctaButton, styles.primaryButton]} onPress={showLoginPage}>
              <Text style={styles.primaryButtonText}>Get Started</Text>
            </TouchableOpacity>
            <TouchableOpacity style={[styles.ctaButton, styles.secondaryButton]} onPress={showWorkoutPage}>
              <Text style={styles.secondaryButtonText}>Open Workout Tracker</Text>
            </TouchableOpacity>
          </View>
        </View>
      </ScrollView>
    </SafeAreaView>
  );
}

const styles = StyleSheet.create({
  container: {
    flex: 1,
    backgroundColor: '#FFFFFF',
  },
  loadingContainer: {
    flex: 1,
    justifyContent: 'center',
    alignItems: 'center',
    backgroundColor: '#F0FFF0',
  },
  loadingText: {
    fontSize: 18,
    color: '#228B22',
    fontWeight: '500',
  },
  scrollContent: {
    flexGrow: 1,
  },
  header: {
    alignItems: 'center',
    paddingTop: 40,
    paddingBottom: 20,
    backgroundColor: '#F0FFF0',
  },
  logo: {
    fontSize: 48,
    fontWeight: 'bold',
    color: '#228B22',
    marginBottom: 8,
  },
  tagline: {
    fontSize: 16,
    color: '#32CD32',
    fontWeight: '500',
  },
  hero: {
    paddingHorizontal: 24,
    paddingVertical: 40,
    alignItems: 'center',
    backgroundColor: '#FFFFFF',
  },
  heroTitle: {
    fontSize: 32,
    fontWeight: 'bold',
    color: '#228B22',
    textAlign: 'center',
    marginBottom: 16,
  },
  heroSubtitle: {
    fontSize: 18,
    color: '#666666',
    textAlign: 'center',
    lineHeight: 24,
    maxWidth: 320,
  },
  aboutSection: {
    paddingHorizontal: 24,
    paddingVertical: 40,
    backgroundColor: '#F8FFF8',
  },
  sectionTitle: {
    fontSize: 28,
    fontWeight: 'bold',
    color: '#228B22',
    textAlign: 'center',
    marginBottom: 24,
  },
  aboutContent: {
    alignItems: 'center',
  },
  aboutText: {
    fontSize: 16,
    color: '#555555',
    textAlign: 'center',
    lineHeight: 24,
    marginBottom: 32,
    maxWidth: 320,
  },
  featuresList: {
    flexDirection: 'row',
    flexWrap: 'wrap',
    justifyContent: 'center',
    gap: 20, // If RN version is old, replace with margins on children
  },
  featureItem: {
    alignItems: 'center',
    width: 140,
    padding: 16,
    backgroundColor: '#FFFFFF',
    borderRadius: 12,
    shadowColor: '#000',
    shadowOffset: { width: 0, height: 2 },
    shadowOpacity: 0.1,
    shadowRadius: 4,
    elevation: 3,
  },
  featureIcon: {
    fontSize: 32,
    marginBottom: 8,
  },
  featureText: {
    fontSize: 14,
    fontWeight: '600',
    color: '#228B22',
    textAlign: 'center',
  },
  ctaSection: {
    paddingHorizontal: 24,
    paddingVertical: 40,
    alignItems: 'center',
    backgroundColor: '#E8F5E8',
  },
  ctaTitle: {
    fontSize: 24,
    fontWeight: 'bold',
    color: '#228B22',
    textAlign: 'center',
    marginBottom: 12,
  },
  ctaSubtitle: {
    fontSize: 16,
    color: '#666666',
    textAlign: 'center',
    maxWidth: 280,
    marginBottom: 24,
  },
  ctaButtonRow: {
    flexDirection: 'column',
    gap: 12, // If RN version is old, replace with marginTop on buttons
    width: '100%',
  },
  ctaButton: {
    borderRadius: 12,
    paddingVertical: 16,
    paddingHorizontal: 32,
    alignItems: 'center',
    shadowColor: '#000',
    shadowOffset: { width: 0, height: 2 },
    shadowOpacity: 0.1,
    shadowRadius: 4,
    elevation: 3,
  },
  primaryButton: {
    backgroundColor: '#228B22',
  },
  primaryButtonText: {
    color: '#FFFFFF',
    fontSize: 16,
    fontWeight: '600',
  },
  secondaryButton: {
    backgroundColor: '#FFFFFF',
    borderWidth: 2,
    borderColor: '#228B22',
  },
  secondaryButtonText: {
    color: '#228B22',
    fontSize: 16,
    fontWeight: '600',
  },
});<|MERGE_RESOLUTION|>--- conflicted
+++ resolved
@@ -145,11 +145,7 @@
               </TouchableOpacity>
               <TouchableOpacity style={styles.featureItem} onPress={showWorkoutPage}>
                 <Text style={styles.featureIcon}>🏋️</Text>
-<<<<<<< HEAD
-                <Text style={styles.featureText}>Workout Analysis</Text>
-=======
                 <Text style={styles.featureText}>Workout Tracker</Text>
->>>>>>> b270c592
               </TouchableOpacity>
               <View style={styles.featureItem}>
                 <Text style={styles.featureIcon}>🎯</Text>
